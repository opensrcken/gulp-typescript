--- conflicted
+++ resolved
@@ -1,20 +1,5 @@
 ///<reference path='../typings/tsd.d.ts'/>
 
-<<<<<<< HEAD
-import ts = require('typescript');
-import fs = require('fs');
-import gutil = require('gulp-util');
-import path = require('path');
-import stream = require('stream');
-import project = require('./project');
-import utils = require('./utils');
-import _filter = require('./filter');
-import _reporter = require('./reporter');
-import compiler = require('./compiler');
-import tsConfig = require('./tsconfig');
-import tsApi = require('./tsapi');
-import through2 = require('through2');
-=======
 import * as ts from 'typescript';
 import * as fs from 'fs';
 import * as gutil from 'gulp-util';
@@ -26,8 +11,8 @@
 import * as _reporter from './reporter';
 import * as compiler from './compiler';
 import * as tsConfig from './tsconfig';
+import * as tsApi from './tsapi';
 import * as through2 from 'through2';
->>>>>>> 0610692c
 
 const PLUGIN_NAME = 'gulp-typescript';
 
@@ -222,13 +207,9 @@
 		sortOutput?: boolean;
 
 		typescript?: typeof ts;
-<<<<<<< HEAD
-		
+
 		isolatedModules?: boolean;
-		
-=======
-
->>>>>>> 0610692c
+
 		rootDir?: string; // Only supported when using tsProject.src(). If you're not using tsProject.src, use base option of gulp.src instead.
 		
 		// Unsupported by gulp-typescript
